# Changelog

## [Unreleased]
### Fixed
<<<<<<< HEAD
- Shell completion can now handle command names with dashes. ([#104](https://github.com/ajalt/clikt/issues/104))
=======
- `groupChoice` help output now includes the choices in the help output metavar
- `TermUi.edit*` functions could freeze on certain editors ([#99](https://github.com/ajalt/clikt/issues/99), thanks @iampravikant and @sebokopter)
>>>>>>> d42513b3

## [2.3.0] - 2019-11-07
### Added
- `option().groupSwitch()`, which works like `groupChoice()`, but uses a `switch()` option rather than a `choice()` option.
- `UsageError` now has a `statusCode` parameter (which defaults to 1). If you're using `ClicktCommand.main`, the value of `statusCode` will be passed to `exitProcess`. 

### Changed
- Shell completion code is now printed by throwing a `PrintCompletionMessage` (a subclass of `PrintMessage`) rather than calling `echo` directly.

## [2.2.0] - 2019-09-25
### Added
- Added [`enum()` conversion](https://ajalt.github.io/clikt/api/clikt/com.github.ajalt.clikt.parameters.types/enum/) for options and arguments. ([#84](https://github.com/ajalt/clikt/issues/84))

### Changed
- There are now several ways of [preventing @-file expansion](https://ajalt.github.io/clikt/advanced/#preventing-file-expansion)

### Fixed
- Help output missing items when no help text is specified. ([#85](https://github.com/ajalt/clikt/issues/85))
- Help output not grouping options in groups passed to `groupChoice`. ([#88](https://github.com/ajalt/clikt/issues/88))

## [2.1.0] - 2019-05-23
### Added
- Ability to prevent [rewrapping individual paragraphs](https://ajalt.github.io/clikt/documenting/#preventing-rewrapping) in help output.
- Added parameter `required` to `Option.multiple()` to require at least one instance of the option on the command line.

### Changed
- `CliktCommand.toString()` now includes the names and values of all parameters and subcommands.

### Fixed
- Create subcommand context when `helpOptionNames` is empty. ([#64](https://github.com/ajalt/clikt/issues/64))

## [2.0.0] - 2019-05-12
### Added
- [Bash autocomplete script generation](https://ajalt.github.io/clikt/autocomplete/). A property named `completionCandidates` has been added to `Argument` and `Option` interfaces, and corresponding parameters have been added to the various implementation constructors, as well as the `convert` functions. You can use this to control the values autocomplete that will be suggested.
- [`option().split()`](https://ajalt.github.io/clikt/api/clikt/com.github.ajalt.clikt.parameters.options/split/), and the corresponding [`OptionWithValues.valueSplit`](https://ajalt.github.io/clikt/api/clikt/com.github.ajalt.clikt.parameters.options/-option-with-values/value-split/).
- Marking options as deprecated with [`option().deprecated()`](https://ajalt.github.io/clikt/api/clikt/com.github.ajalt.clikt.parameters.options/deprecated/)
- You can manually set the pattern to split envvars on by passing a pattern to the `envvarSplit` parameter of [`option()`](https://ajalt.github.io/clikt/api/clikt/com.github.ajalt.clikt.parameters.options/option/)
- [Option groups](https://ajalt.github.io/clikt/documenting/#grouping-options-in-help), [mutually exclusive groups](https://ajalt.github.io/clikt/options/#prompting-for-input), [co-occurring groups](https://ajalt.github.io/clikt/options/#co-occurring-option-groups), and [choice options with groups](https://ajalt.github.io/clikt/options/#choice-options-with-groups)
- Support for [Command line argument files](https://ajalt.github.io/clikt/advanced/#command-line-argument-files-files) a.k.a "@-files"

### Changed
- If multiple `--` tokens are present on the command line, all subsequent occurrences after the first are now parsed as positional arguments. Previously, subsequent `--` tokens were skipped.  
- The `PlaintextHelpFormatter` has been replaced with `CliktHelpFormatter`, which is more customizable. See [the docs](https://ajalt.github.io/clikt/documenting/) for more info, or the [new sample](samples/ansicolors/README.md) for an example of customizing help output to use ANSI colors.
- Some of the properties and constructor parameters for [`OptionWithValues`](https://ajalt.github.io/clikt/api/clikt/com.github.ajalt.clikt.parameters.options/-option-with-values/) and [`ProcessedArgument`](https://ajalt.github.io/clikt/api/clikt/com.github.ajalt.clikt.parameters.arguments/-processed-argument/) have changed.
- The `OptionDelegate` interface has changed, and `GroupableOption` and `ParameterHolder` interfaces have been added to work with option groups.
- [Parameter validation](https://ajalt.github.io/clikt/parameters/#parameter-validation) now occurs after all parameter delegates have set their values, so the lambdas passed to `validate` may reference other parameters. 

## [1.7.0] - 2019-03-23
### Added
- `printHelpOnEmptyArgs` parameter to `CliktCommand` constructor. ([#41](https://github.com/ajalt/clikt/issues/41))

### Fixed
- Usage errors now correctly print subcommand names. ([#47](https://github.com/ajalt/clikt/issues/47))
- Arguments with `multiple(required=true)` now report an error if no argument is given on the command line. ([#36](https://github.com/ajalt/clikt/issues/36))

## [1.6.0] - 2018-12-02
### Added
- `.multiple().unique()` modifier for options and arguments.

### Fixed
- Support multi-line input when redirecting stdin

## [1.5.0] - 2018-08-26
### Added
- Ability to use alternate output streams rather than stdin and stdout by setting `Context.console` or by passing a console to `TermUI` functions.

## [1.4.0] - 2018-07-31
### Added
- `path()` type for parameter values

### Changed
- Clikt now targets JVM 8 bytecode
- Responses to `TermUi.confirm()` are now case-insensitive

## [1.3.0] - 2018-06-23
### Added
- `defaultLazy` extension for options and arguments

### Changed
- `main` now prints messages to stderr instead of stdout

### Fixed
- Parameter help messages are now wrapped more consistently

## [1.2.0] - 2018-05-07
### Added
- Default parameter to `option().default()`

### Changed
- Treat tokens with unknown prefixes as arguments (this makes it easier
  to pass in file paths without using `--`).

## [1.1.0] - 2018-04-15
### Added
- `List<String>` overloads to `CliktCommand.parse` and `main`
- `err` parameter to `TermUi.echo`
- `error` property to `Abort`<|MERGE_RESOLUTION|>--- conflicted
+++ resolved
@@ -2,12 +2,9 @@
 
 ## [Unreleased]
 ### Fixed
-<<<<<<< HEAD
-- Shell completion can now handle command names with dashes. ([#104](https://github.com/ajalt/clikt/issues/104))
-=======
 - `groupChoice` help output now includes the choices in the help output metavar
 - `TermUi.edit*` functions could freeze on certain editors ([#99](https://github.com/ajalt/clikt/issues/99), thanks @iampravikant and @sebokopter)
->>>>>>> d42513b3
+- Shell completion can now handle command names with dashes. ([#104](https://github.com/ajalt/clikt/issues/104))
 
 ## [2.3.0] - 2019-11-07
 ### Added
