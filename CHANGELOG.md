--- conflicted
+++ resolved
@@ -6,11 +6,8 @@
 - Added `Context.registerClosable` and `Context.callOnClose` to allow you to register cleanup actions that will be called when the command exits. ([#395](https://github.com/ajalt/clikt/issues/395))
 
 ### Fixed
-<<<<<<< HEAD
 - Fixed `unrecognized modifier 'i'` that happened on tab-completion when using sub command aliases ([#500](https://github.com/ajalt/clikt/pull/500))
-=======
 - Make sure auto complete script works on zsh, fixing the error `complete:13: command not found: compdef` ([#499](https://github.com/ajalt/clikt/pull/499))
->>>>>>> 9a87ccf7
 
 ## 4.2.2
 ### Changed
